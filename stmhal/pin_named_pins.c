/*
 * This file is part of the Micro Python project, http://micropython.org/
 *
 * The MIT License (MIT)
 *
 * Copyright (c) 2013, 2014 Damien P. George
 *
 * Permission is hereby granted, free of charge, to any person obtaining a copy
 * of this software and associated documentation files (the "Software"), to deal
 * in the Software without restriction, including without limitation the rights
 * to use, copy, modify, merge, publish, distribute, sublicense, and/or sell
 * copies of the Software, and to permit persons to whom the Software is
 * furnished to do so, subject to the following conditions:
 *
 * The above copyright notice and this permission notice shall be included in
 * all copies or substantial portions of the Software.
 *
 * THE SOFTWARE IS PROVIDED "AS IS", WITHOUT WARRANTY OF ANY KIND, EXPRESS OR
 * IMPLIED, INCLUDING BUT NOT LIMITED TO THE WARRANTIES OF MERCHANTABILITY,
 * FITNESS FOR A PARTICULAR PURPOSE AND NONINFRINGEMENT. IN NO EVENT SHALL THE
 * AUTHORS OR COPYRIGHT HOLDERS BE LIABLE FOR ANY CLAIM, DAMAGES OR OTHER
 * LIABILITY, WHETHER IN AN ACTION OF CONTRACT, TORT OR OTHERWISE, ARISING FROM,
 * OUT OF OR IN CONNECTION WITH THE SOFTWARE OR THE USE OR OTHER DEALINGS IN
 * THE SOFTWARE.
 */

#include <stdio.h>
#include <stdint.h>
#include <string.h>

<<<<<<< HEAD
#include "stm32f4xx_hal.h"

#include "mpconfig.h"
#include "misc.h"
=======
#include "misc.h"
#include "mpconfig.h"

#include HAL_H

>>>>>>> 4f1b7fec
#include "qstr.h"
#include "obj.h"
#include "runtime.h"
#include "pin.h"

STATIC void pin_named_pins_obj_print(void (*print)(void *env, const char *fmt, ...), void *env, mp_obj_t self_in, mp_print_kind_t kind) {
    pin_named_pins_obj_t *self = self_in;
    print(env, "<Pin.%s>", qstr_str(self->name));
}

STATIC void pin_named_pins_obj_load_attr(mp_obj_t self_in, qstr attr_qstr, mp_obj_t *dest) {
    pin_named_pins_obj_t *self = self_in;
    const char *attr = qstr_str(attr_qstr);
    const pin_obj_t *pin = pin_find_named_pin(self->named_pins, attr);
    if (pin) {
        dest[0] = (mp_obj_t)pin;
        dest[1] = MP_OBJ_NULL;
    }
}

static const mp_obj_type_t pin_named_pins_obj_type = {
    { &mp_type_type },
    .name = MP_QSTR_PinNamed,
    .print = pin_named_pins_obj_print,
    .load_attr = pin_named_pins_obj_load_attr,
};

const pin_named_pins_obj_t pin_board_pins_obj = {
    { &pin_named_pins_obj_type },
    .name = MP_QSTR_board,
    .named_pins = pin_board_pins,
};

const pin_named_pins_obj_t pin_cpu_pins_obj = {
    { &pin_named_pins_obj_type },
    .name = MP_QSTR_cpu,
    .named_pins = pin_cpu_pins,
};

const pin_obj_t *pin_find_named_pin(const pin_named_pin_t *named_pins, const char *name) {
    const pin_named_pin_t *named_pin = named_pins;
    while (named_pin->name) {
        if (!strcmp(name, named_pin->name)) {
            return named_pin->pin;
        }
        named_pin++;
    }
    return NULL;
}

const pin_af_obj_t *pin_find_af(const pin_obj_t *pin, uint8_t fn, uint8_t unit, uint8_t type) {
    const pin_af_obj_t *af = pin->af;
    for (int i = 0; i < pin->num_af; i++, af++) {
        if (af->fn == fn && af->unit == unit && af->type == type) {
            return af;
        }
    }
    return NULL;
}<|MERGE_RESOLUTION|>--- conflicted
+++ resolved
@@ -28,21 +28,12 @@
 #include <stdint.h>
 #include <string.h>
 
-<<<<<<< HEAD
-#include "stm32f4xx_hal.h"
-
 #include "mpconfig.h"
 #include "misc.h"
-=======
-#include "misc.h"
-#include "mpconfig.h"
-
-#include HAL_H
-
->>>>>>> 4f1b7fec
 #include "qstr.h"
 #include "obj.h"
 #include "runtime.h"
+#include MICROPY_HAL_H
 #include "pin.h"
 
 STATIC void pin_named_pins_obj_print(void (*print)(void *env, const char *fmt, ...), void *env, mp_obj_t self_in, mp_print_kind_t kind) {
